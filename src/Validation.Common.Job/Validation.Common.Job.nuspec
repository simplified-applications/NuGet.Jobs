<?xml version="1.0"?>
<package >
  <metadata>
    <id>NuGet.Services.Validation.Common.Job</id>
    <version>$version$</version>
    <title>NuGet.Services.Validation.Common.Job</title>
    <authors>.NET Foundation</authors>
    <owners>.NET Foundation</owners>
    <description>NuGet.Services.Validation.Common.Job</description>
    <copyright>Copyright .NET Foundation</copyright>
    <dependencies>
        <dependency id="NuGet.Jobs.Common" version="$version$" />
        <dependency id="Autofac" version="4.6.2" />
        <dependency id="Autofac.Extensions.DependencyInjection" version="4.2.0" />
        <dependency id="Microsoft.ApplicationInsights" version="2.2.0" />
        <dependency id="Microsoft.Extensions.DependencyInjection" version="1.1.1" />
        <dependency id="Microsoft.Extensions.Options.ConfigurationExtensions" version="1.1.2" />
        <dependency id="NuGet.Packaging" version="4.8.0-preview4.5289" />
        <dependency id="NuGet.Services.Configuration" version="2.25.0" />
        <dependency id="NuGet.Services.Logging" version="2.25.0" />
        <dependency id="NuGet.Services.Sql" version="2.26.0-master-33196" />
        <dependency id="NuGet.Services.Storage" version="2.25.0" />
        <dependency id="NuGet.Services.Validation" version="2.26.0-master-33404" />
<<<<<<< HEAD
        <dependency id="NuGetGallery.Core" version="4.4.4-dev-33655" />
=======
        <dependency id="NuGetGallery.Core" version="4.4.5-dev-34153" />
>>>>>>> cd94ff8b
        <dependency id="Serilog" version="2.5.0" />
        <dependency id="System.Net.Http" version="4.3.3" />
    </dependencies>
  </metadata>
</package><|MERGE_RESOLUTION|>--- conflicted
+++ resolved
@@ -21,11 +21,7 @@
         <dependency id="NuGet.Services.Sql" version="2.26.0-master-33196" />
         <dependency id="NuGet.Services.Storage" version="2.25.0" />
         <dependency id="NuGet.Services.Validation" version="2.26.0-master-33404" />
-<<<<<<< HEAD
-        <dependency id="NuGetGallery.Core" version="4.4.4-dev-33655" />
-=======
         <dependency id="NuGetGallery.Core" version="4.4.5-dev-34153" />
->>>>>>> cd94ff8b
         <dependency id="Serilog" version="2.5.0" />
         <dependency id="System.Net.Http" version="4.3.3" />
     </dependencies>
