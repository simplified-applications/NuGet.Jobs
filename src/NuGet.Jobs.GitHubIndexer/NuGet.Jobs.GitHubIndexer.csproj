--- conflicted
+++ resolved
@@ -44,16 +44,13 @@
     <Reference Include="System.Xml" />
   </ItemGroup>
   <ItemGroup>
-<<<<<<< HEAD
-    <Compile Include="Filters.cs" />
-    <Compile Include="GitRepoSearchers\GitHubSearcher.cs" />
-=======
     <Compile Include="GitHubSearcherConfiguration.cs" />
     <Compile Include="GitRepoSearchers\GitHub\GitHubSearchWrapper.cs" />
     <Compile Include="GitRepoSearchers\GitHub\GitHubSearchApiResponse.cs" />
     <Compile Include="GitRepoSearchers\GitHub\GitHubSearcher.cs" />
     <Compile Include="GitRepoSearchers\GitHub\IGitHubSearchWrapper.cs" />
->>>>>>> a25c3a20
+    <Compile Include="Filters.cs" />
+    <Compile Include="GitRepoSearchers\GitHubSearcher.cs" />
     <Compile Include="GitRepoSearchers\IGitRepoSearcher.cs" />
     <Compile Include="Job.cs" />
     <Compile Include="Program.cs" />
