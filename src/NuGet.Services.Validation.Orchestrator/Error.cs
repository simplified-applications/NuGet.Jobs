--- conflicted
+++ resolved
@@ -12,7 +12,8 @@
         public static EventId VcsValidationAlreadyStarted = new EventId(3, "VCS validation already started");
         public static EventId VcsValidationFailureAuditFound = new EventId(4, "VCS validation failure audit found");
         public static EventId VcsValidationUnexpectedAuditFound = new EventId(5, "VCS validation unexpected audit found");
-<<<<<<< HEAD
+        public static EventId OrchestratorOnMessageException = new EventId(6, "Failed to process orchestrator message");
+        public static EventId UpdatingPackageDbStatusFailed = new EventId(7, "Failed to update package status in DB");
 
         public static EventId PackageSigningValidationAlreadyStarted = new EventId(100, "Package Signing validation already started");
 
@@ -20,9 +21,5 @@
         public static EventId PackageCertificateValidationInvalidSignatureState = new EventId(201, "Package Signature has invalid Status");
 
         // NOTE: EventIds 1000-1999 are reserved for the "Validation.PackageSigning.Core" project.
-=======
-        public static EventId OrchestratorOnMessageException = new EventId(6, "Failed to process orchestrator message");
-        public static EventId UpdatingPackageDbStatusFailed = new EventId(7, "Failed to update package status in DB");
->>>>>>> e0158503
     }
 }