// Copyright (c) .NET Foundation. All rights reserved.
// Licensed under the Apache License, Version 2.0. See License.txt in the project root for license information.

namespace NuGet.Jobs
{
    /// <summary>
    /// Keep the argument names as lower case for simple string match
    /// </summary>
    public static class JobArgumentNames
    {
        // Job argument names
        public const string Dbg = "dbg";
        
        public const string Once = "Once";
        public const string Sleep = "Sleep";
        public const string Interval = "Interval";

        public const string WhatIf = "WhatIf";

        // Database argument names
        public const string SourceDatabase = "SourceDatabase";
        public const string DestinationDatabase = "DestinationDatabase";
        public const string PackageDatabase = "PackageDatabase";
        public const string GalleryDatabase = "GalleryDatabase";
        public const string StatisticsDatabase = "StatisticsDatabase";

        // Catalog Collector argument names
        public const string ChecksumCollectorBatchSize = "ChecksumCollectorBatchSize";

        // Target Argument names
        public const string TargetBaseAddress = "TargetBaseAddress";
        public const string TargetLocalDirectory = "TargetLocalDirectory";

        // Other Argument names
        public const string CdnBaseAddress = "CdnBaseAddress";
        public const string GalleryBaseAddress = "GalleryBaseAddress";

        // Arguments specific to ArchivePackages job
        public const string Source = "Source";
        public const string PrimaryDestination = "PrimaryDestination";
        public const string SecondaryDestination = "SecondaryDestination";
        public const string SourceContainerName = "SourceContainerName";
        public const string DestinationContainerName = "DestinationContainerName";
        public const string CursorBlob = "CursorBlob";

        //Arguments specific to CreateWarehouseReports job
        public const string WarehouseReportName = "WarehouseReportName";
        public const string PerPackageReportDegreeOfParallelism = "PerPackageReportDegreeOfParallelism";

        // Arguments specific to Search* jobs
        public const string DataStorageAccount = "DataStorageAccount";
        public const string DataContainerName = "DataContainerName";
        public const string LocalIndexFolder = "LocalIndexFolder";
        public const string IndexFolder = "IndexFolder";
        public const string ContainerName = "ContainerName";

        //Other
        public const string CommandTimeOut = "CommandTimeOut";
        public const string RetryCount = "RetryCount";
        public const string MaxManifestSize = "MaxManifestSize";
        public const string OutputDirectory = "OutputDirectory";

        // Arguments specific to AggregateCdnDownloadsInGallery
        public const string PackagesPerCommit = "PackagesPerCommit";
<<<<<<< HEAD
        
=======

        //Arguments specific to HandlePackageEdits
        public const string SourceStorage = "SourceStorage";
        public const string BackupStorage = "BackupStorage";
        public const string BackupContainerName = "BackupContainerName";
        public const string ReadMeContainerName = "ReadMeContainerName";

>>>>>>> ae2de9c3
        //Arguments specific to UpdateLicenseReports
        public const string LicenseReportService = "LicenseReportService";
        public const string LicenseReportUser = "LicenseReportUser";
        public const string LicenseReportPassword = "LicenseReportPassword";

        //Arguments specific to CollectAzureCdnLogs
        public const string FtpSourceUri = "FtpSourceUri";
        public const string FtpSourceUsername = "FtpSourceUsername";
        public const string FtpSourcePassword = "FtpSourcePassword";
        public const string AzureCdnAccountNumber = "AzureCdnAccountNumber";
        public const string AzureCdnPlatform = "AzureCdnPlatform";

        //Arguments shared by CollectAzureCdnLogs and ParseAzureCdnLogs
        public const string AzureCdnCloudStorageAccount = "AzureCdnCloudStorageAccount";
        public const string AzureCdnCloudStorageContainerName = "AzureCdnCloudStorageContainerName";

        //Arguments specific to ParseAzureCdnLogs
        public const string AzureCdnCloudStorageTableName = "AzureCdnCloudStorageTableName";
        public const string AggregatesOnly = "AggregatesOnly";

        // Arguments specific to RollUpDownloadFacts
        public const string MinAgeInDays = "MinAgeInDays";

        //Arguments specific to Heartbeat
        public const string HeartbeatConfig = "HeartbeatConfig";
        public const string DashboardStorageAccount = "DashboardStorageAccount";
        public const string DashboardStorageContainer = "DashboardStorageContainer";
        public const string LogFileSuffix = "LogFileSuffix";

        // Application Insights
        public const string InstrumentationKey = "InstrumentationKey";

        // Arguments specific to validation tasks
        public const string RunValidationTasks = "RunValidationTasks";
        public const string RequestValidationTasks = "RequestValidationTasks";
        public const string PackageUrlTemplate = "PackageUrlTemplate";
        public const string BatchSize = "BatchSize";

        // Arguments specific to VCS validation task
        public const string VcsValidatorServiceUrl = "VcsValidatorServiceUrl";
        public const string VcsValidatorCallbackUrl = "VcsValidatorCallbackUrl";
        public const string VcsContactAlias = "VcsContactAlias";
        public const string VcsValidatorSubmitterAlias = "VcsValidatorAlias";

        // Key Vault
        public const string VaultName = "VaultName";
        public const string ClientId = "ClientId";
        public const string CertificateThumbprint = "CertificateThumbprint";
        public const string ValidateCertificate = "ValidateCertificate";
        public const string StoreName = "StoreName";
        public const string StoreLocation = "StoreLocation";
        public const string RefreshIntervalSec = "RefreshIntervalSec";

        // Arguments specific to e-mail
        public const string MailFrom = "MailFrom";
        public const string SmtpUri = "SmtpUri";

    }
}<|MERGE_RESOLUTION|>--- conflicted
+++ resolved
@@ -62,17 +62,7 @@
 
         // Arguments specific to AggregateCdnDownloadsInGallery
         public const string PackagesPerCommit = "PackagesPerCommit";
-<<<<<<< HEAD
-        
-=======
 
-        //Arguments specific to HandlePackageEdits
-        public const string SourceStorage = "SourceStorage";
-        public const string BackupStorage = "BackupStorage";
-        public const string BackupContainerName = "BackupContainerName";
-        public const string ReadMeContainerName = "ReadMeContainerName";
-
->>>>>>> ae2de9c3
         //Arguments specific to UpdateLicenseReports
         public const string LicenseReportService = "LicenseReportService";
         public const string LicenseReportUser = "LicenseReportUser";
